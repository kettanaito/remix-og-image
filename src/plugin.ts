--- conflicted
+++ resolved
@@ -107,7 +107,7 @@
   async function generateOpenGraphImages(
     route: ConfigRoute,
     browser: Browser,
-    appUrl: URL,
+    appUrl: URL
   ): Promise<Array<GeneratedOpenGraphImage>> {
     if (!route.path) {
       return []
@@ -234,7 +234,7 @@
         } finally {
           await page.close({ runBeforeUnload: false })
         }
-      }),
+      })
     )
 
     cache.set(route.id, {
@@ -287,12 +287,12 @@
       }
 
       const routePath = normalizePath(
-        path.relative(remixContext.remixConfig.appDirectory, id),
+        path.relative(remixContext.remixConfig.appDirectory, id)
       )
       const route = Object.values(remixContext.remixConfig.routes).find(
         (route) => {
           return normalizePath(route.file) === routePath
-        },
+        }
       )
 
       // Ignore non-route modules.
@@ -338,43 +338,6 @@
       routesWithImages.add(route)
     },
 
-<<<<<<< HEAD
-    async handleHotUpdate(ctx) {
-      const importerPaths = ctx.modules
-        .flatMap((affectedModules) => {
-          return Array.from(affectedModules.importers)
-        })
-        .map((importer) => importer.file)
-        .filter<string>((importerPath) => typeof importerPath === 'string')
-
-      // If any of the modules affected by HMR include the OG routes,
-      // re-generate the OG images for those routes. This way,
-      // changes to OG route's dependencies update the images.
-      const affectedRoutes: Array<ConfigRoute> = []
-      for (const route of routesWithImages) {
-        if (importerPaths.includes(await fromRemixApp(route.file))) {
-          affectedRoutes.push(route)
-        }
-      }
-
-      if (affectedRoutes.length > 0) {
-        const appUrl = await appUrlPromise
-
-        for (const route of affectedRoutes) {
-          // Clear this route's cache to force image generation.
-          cache.delete(route.id)
-
-          generateOpenGraphImages(
-            route,
-            await getBrowserInstance(),
-            appUrl,
-          ).then((images) => images.map(writeImage))
-        }
-      }
-    },
-
-=======
->>>>>>> d414576d
     // Use `writeBundle` and not `closeBundle` so the image generation
     // time is counted toward the total build time.
     writeBundle: {
@@ -396,7 +359,7 @@
         ) {
           console.log(
             'Generating OG images for %d route(s)...',
-            routesWithImages.size,
+            routesWithImages.size
           )
 
           const [browser, server] = await Promise.all([
@@ -417,10 +380,10 @@
                 .then((images) => images.map(writeImage))
                 .catch((error) => {
                   this.error(
-                    `Failed to generate OG image for route "${route.id}": ${error}`,
+                    `Failed to generate OG image for route "${route.id}": ${error}`
                   )
                 })
-            },
+            }
           )
 
           await Promise.allSettled(pendingScreenshots)
@@ -434,7 +397,7 @@
 let browser: Browser | undefined
 
 async function getBrowserInstance(
-  options: Options['browser'] = {},
+  options: Options['browser'] = {}
 ): Promise<Browser> {
   if (browser) {
     return browser
@@ -455,7 +418,7 @@
 }
 
 async function runVitePreviewServer(
-  viteConfig: ResolvedConfig,
+  viteConfig: ResolvedConfig
 ): Promise<ViteDevServer> {
   /**
    * @note Force `NODE_ENV` to be "development" for the preview server.
@@ -483,7 +446,7 @@
     // It will skip all the built-in development-oriented plugins in Vite.
     'production',
     'development',
-    false,
+    false
   )
 
   const server = await createServer(previewViteConfig.inlineConfig)
@@ -533,7 +496,7 @@
 async function getLoaderData(
   route: ConfigRoute,
   appUrl: URL,
-  useSingleFetch?: boolean,
+  useSingleFetch?: boolean
 ) {
   const url = createResourceRouteUrl(route, appUrl, useSingleFetch)
   const response = await fetch(url, {
@@ -542,30 +505,30 @@
     },
   }).catch((error) => {
     throw new Error(
-      `Failed to fetch Open Graph image data for route "${url.href}": ${error}`,
+      `Failed to fetch Open Graph image data for route "${url.href}": ${error}`
     )
   })
 
   if (!response.ok) {
     throw new Error(
-      `Failed to fetch Open Graph image data for route "${url.href}": loader responsed with ${response.status}`,
+      `Failed to fetch Open Graph image data for route "${url.href}": loader responsed with ${response.status}`
     )
   }
 
   if (!response.body) {
     throw new Error(
-      `Failed to fetch Open Graph image data for route "${url.href}": loader responsed with no body. Did you forget to throw \`json(openGraphImage())\` in your loader?`,
+      `Failed to fetch Open Graph image data for route "${url.href}": loader responsed with no body. Did you forget to throw \`json(openGraphImage())\` in your loader?`
     )
   }
 
   const responseContentType = response.headers.get('content-type') || ''
   if (
     !responseContentType.includes(
-      useSingleFetch ? 'text/x-turbo' : 'application/json',
+      useSingleFetch ? 'text/x-turbo' : 'application/json'
     )
   ) {
     throw new Error(
-      `Failed to fetch Open Graph image data for route "${url.href}": loader responsed with invalid content type ("${responseContentType}"). Did you forget to throw \`json(openGraphImage())\` in your loader?`,
+      `Failed to fetch Open Graph image data for route "${url.href}": loader responsed with invalid content type ("${responseContentType}"). Did you forget to throw \`json(openGraphImage())\` in your loader?`
     )
   }
 
@@ -574,7 +537,7 @@
 
   if (!Array.isArray(data)) {
     throw new Error(
-      `Failed to fetch Open Graph image data for route "${url.href}": loader responded with invalid response. Did you forget to throw \`json(openGraphImage())\` in your loader?`,
+      `Failed to fetch Open Graph image data for route "${url.href}": loader responded with invalid response. Did you forget to throw \`json(openGraphImage())\` in your loader?`
     )
   }
 
@@ -588,11 +551,11 @@
 function createResourceRouteUrl(
   route: ConfigRoute,
   appUrl: URL,
-  useSingleFetch?: boolean,
+  useSingleFetch?: boolean
 ) {
   if (!route.path) {
     throw new Error(
-      `Failed to create resource route URL for route "${route.id}": route has no path`,
+      `Failed to create resource route URL for route "${route.id}": route has no path`
     )
   }
 
@@ -613,7 +576,7 @@
 async function consumeLoaderResponse(
   response: Response,
   route: ConfigRoute,
-  useSingleFetch?: boolean,
+  useSingleFetch?: boolean
 ): Promise<Array<OpenGraphImageData>> {
   if (!response.body) {
     throw new Error(`Failed to read loader response: response has no body`)
@@ -628,21 +591,21 @@
     const decodedBody = bodyStream.value as Record<string, unknown>
     if (!decodedBody) {
       throw new Error(
-        `Failed to consume loader response for route "${route.id}`,
+        `Failed to consume loader response for route "${route.id}`
       )
     }
 
     const routePayload = decodedBody[route.id]
     if (!routePayload) {
       throw new Error(
-        `Failed to consume loader response for route "${route.id}": route not found in decoded response`,
+        `Failed to consume loader response for route "${route.id}": route not found in decoded response`
       )
     }
 
     const data = (routePayload as any).data as Array<OpenGraphImageData>
     if (!data) {
       throw new Error(
-        `Failed to consume loader response for route "${route.id}": route has no data`,
+        `Failed to consume loader response for route "${route.id}": route has no data`
       )
     }
 
